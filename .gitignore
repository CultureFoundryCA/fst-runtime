--- conflicted
+++ resolved
@@ -1,10 +1,5 @@
-<<<<<<< HEAD
-=======
-# Poetry symlink.
-poetry
 .DS_Store
 
->>>>>>> 975d848d
 # Byte-compiled / optimized / DLL files
 __pycache__/
 *.py[cod]

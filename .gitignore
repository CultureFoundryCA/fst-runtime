<<<<<<< HEAD
=======
# Poetry symlink.
poetry
.DS_Store

>>>>>>> febf9ef6
# Byte-compiled / optimized / DLL files
__pycache__/
*.py[cod]
*$py.class

# C extensions
*.so

# Distribution / packaging
.Python
build/
develop-eggs/
dist/
downloads/
eggs/
.eggs/
lib/
lib64/
parts/
sdist/
var/
wheels/
share/python-wheels/
*.egg-info/
.installed.cfg
*.egg
MANIFEST

# PyInstaller
#  Usually these files are written by a python script from a template
#  before PyInstaller builds the exe, so as to inject date/other infos into it.
*.manifest
*.spec

# Installer logs
pip-log.txt
pip-delete-this-directory.txt

# Unit test / coverage reports
htmlcov/
.tox/
.nox/
.coverage
.coverage.*
.cache
nosetests.xml
coverage.xml
*.cover
*.py,cover
.hypothesis/
.pytest_cache/
cover/

# Translations
*.mo
*.pot

# Django stuff:
*.log
local_settings.py
db.sqlite3
db.sqlite3-journal

# Flask stuff:
instance/
.webassets-cache

# Scrapy stuff:
.scrapy

# Sphinx documentation
docs/_build/

# PyBuilder
.pybuilder/
target/

# Jupyter Notebook
.ipynb_checkpoints

# IPython
profile_default/
ipython_config.py

# pyenv
#   For a library or package, you might want to ignore these files since the code is
#   intended to run in multiple environments; otherwise, check them in:
# .python-version

# pipenv
#   According to pypa/pipenv#598, it is recommended to include Pipfile.lock in version control.
#   However, in case of collaboration, if having platform-specific dependencies or dependencies
#   having no cross-platform support, pipenv may install dependencies that don't work, or not
#   install all needed dependencies.
#Pipfile.lock

# poetry
#   Similar to Pipfile.lock, it is generally recommended to include poetry.lock in version control.
#   This is especially recommended for binary packages to ensure reproducibility, and is more
#   commonly ignored for libraries.
#   https://python-poetry.org/docs/basic-usage/#commit-your-poetrylock-file-to-version-control
#poetry.lock

# pdm
#   Similar to Pipfile.lock, it is generally recommended to include pdm.lock in version control.
#pdm.lock
#   pdm stores project-wide configurations in .pdm.toml, but it is recommended to not include it
#   in version control.
#   https://pdm.fming.dev/latest/usage/project/#working-with-version-control
.pdm.toml
.pdm-python
.pdm-build/

# PEP 582; used by e.g. github.com/David-OConnor/pyflow and github.com/pdm-project/pdm
__pypackages__/

# Celery stuff
celerybeat-schedule
celerybeat.pid

# SageMath parsed files
*.sage.py

# Environments
.env
.venv
env/
venv/
ENV/
env.bak/
venv.bak/

# Spyder project settings
.spyderproject
.spyproject

# Rope project settings
.ropeproject

# mkdocs documentation
/site

# mypy
.mypy_cache/
.dmypy.json
dmypy.json

# Pyre type checker
.pyre/

# pytype static type analyzer
.pytype/

# Cython debug symbols
cython_debug/

# PyCharm
#  JetBrains specific template is maintained in a separate JetBrains.gitignore that can
#  be found at https://github.com/github/gitignore/blob/main/Global/JetBrains.gitignore
#  and can be added to the global gitignore or merged into this file.  For a more nuclear
#  option (not recommended) you can uncomment the following to ignore the entire idea folder.
#.idea/<|MERGE_RESOLUTION|>--- conflicted
+++ resolved
@@ -1,10 +1,5 @@
-<<<<<<< HEAD
-=======
-# Poetry symlink.
-poetry
 .DS_Store
 
->>>>>>> febf9ef6
 # Byte-compiled / optimized / DLL files
 __pycache__/
 *.py[cod]
